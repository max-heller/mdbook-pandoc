use std::{
    collections::HashMap,
    fs::{self, File},
};

use anyhow::{anyhow, Context as _};
use mdbook::config::HtmlConfig;
use once_cell::sync::Lazy;
use serde::{Deserialize, Serialize};

mod book;
use book::Book;

mod latex;

mod pandoc;

mod preprocess;
use preprocess::Preprocessor;

#[derive(Debug, Serialize, Deserialize)]
#[serde(rename_all = "kebab-case")]
struct Config {
    #[serde(rename = "profile")]
    pub profiles: HashMap<String, pandoc::Profile>,
    #[serde(default = "defaults::enabled")]
    pub keep_preprocessed: bool,
    pub hosted_html: Option<String>,
    /// Code block related configuration.
    #[serde(default = "Default::default")]
    pub code: CodeConfig,
}

/// Configuration for tweaking how code blocks are rendered.
#[derive(Debug, Default, Serialize, Deserialize)]
#[serde(rename_all = "kebab-case")]
struct CodeConfig {
    pub show_hidden_lines: bool,
}

mod defaults {
    pub fn enabled() -> bool {
        true
    }
}

/// A [`mdbook`] backend supporting many output formats by relying on [`pandoc`](https://pandoc.org).
#[derive(Default)]
pub struct Renderer {
    logfile: Option<File>,
}

impl Renderer {
    pub fn new() -> Self {
        Self { logfile: None }
    }

    const NAME: &'static str = "pandoc";
    const CONFIG_KEY: &'static str = "output.pandoc";
}

impl mdbook::Renderer for Renderer {
    fn name(&self) -> &str {
        Self::NAME
    }

    fn render(&self, ctx: &mdbook::renderer::RenderContext) -> anyhow::Result<()> {
        // If we're compiled against mdbook version I.J.K, require ^I.J
        // This allows using a version of mdbook with an earlier patch version as a server
        static MDBOOK_VERSION_REQ: Lazy<semver::VersionReq> = Lazy::new(|| {
            let compiled_mdbook_version = semver::Version::parse(mdbook::MDBOOK_VERSION).unwrap();
            semver::VersionReq {
                comparators: vec![semver::Comparator {
                    op: semver::Op::Caret,
                    major: compiled_mdbook_version.major,
                    minor: Some(compiled_mdbook_version.minor),
                    patch: None,
                    pre: Default::default(),
                }],
            }
        });
        let mdbook_server_version = semver::Version::parse(&ctx.version).unwrap();
        if !MDBOOK_VERSION_REQ.matches(&mdbook_server_version) {
            log::warn!(
                "{} is semver-incompatible with mdbook {} (requires {})",
                env!("CARGO_PKG_NAME"),
                mdbook_server_version,
                *MDBOOK_VERSION_REQ,
            );
        }

        let pandoc_version = pandoc::check_compatibility()?;

        let cfg: Config = ctx
            .config
            .get_deserialized_opt(Self::CONFIG_KEY)
            .with_context(|| format!("Unable to deserialize {}", Self::CONFIG_KEY))?
            .ok_or(anyhow!("No {} table found", Self::CONFIG_KEY))?;

        let html_cfg: Option<HtmlConfig> = ctx
            .config
            .get_deserialized_opt("output.html")
            .unwrap_or_default();

        let book = Book::new(ctx)?;

        for (name, profile) in cfg.profiles {
            let ctx = pandoc::RenderContext {
                book: &book,
                mdbook_cfg: &ctx.config,
                pandoc: pandoc::Context::new(pandoc_version),
                destination: book.destination.join(name),
                output: profile.output_format(),
                columns: profile.columns,
                cur_list_depth: 0,
                max_list_depth: 0,
                code: &cfg.code,
                html: html_cfg.as_ref(),
            };

            // Preprocess book
            let mut preprocessor = Preprocessor::new(ctx)?;

            if let Some(uri) = cfg.hosted_html.as_deref() {
                preprocessor.hosted_html(uri);
            }

            if let Some(redirects) = html_cfg.as_ref().map(|cfg| &cfg.redirect) {
                if !redirects.is_empty() {
                    log::info!("Processing redirects in [output.html.redirect]");
                    let redirects = redirects
                        .iter()
                        .map(|(src, dst)| (src.as_str(), dst.as_str()));
                    // In tests, sort redirect map to ensure stable log output
                    #[cfg(test)]
                    let redirects = redirects
                        .collect::<std::collections::BTreeMap<_, _>>()
                        .into_iter();
                    preprocessor.add_redirects(redirects);
                }
            }

            let mut preprocessed = preprocessor.preprocess();

            // Initialize renderer
            let mut renderer = pandoc::Renderer::new();

            // Add preprocessed book chapters to renderer
            renderer.current_dir(&book.root);
            for input in &mut preprocessed {
                renderer.input(input?);
            }

            if preprocessed.unresolved_links() {
                log::warn!(
                    "Unable to resolve one or more relative links within the book, \
                    consider setting the `hosted-html` option in `[output.pandoc]`"
                );
            }

            if let Some(logfile) = &self.logfile {
                renderer.stderr(logfile.try_clone()?);
            }

            // Render final output
            renderer.render(profile, preprocessed.render_context())?;

            if !cfg.keep_preprocessed {
                fs::remove_dir_all(preprocessed.output_dir())?;
            }
        }

        Ok(())
    }
}

#[cfg(test)]
mod tests {
    use std::{
        env,
        fmt::{self, Write},
        fs,
        io::{self, Read, Seek},
        path::{Path, PathBuf},
        str::FromStr,
    };

    use mdbook::{BookItem, Renderer as _};
    use normpath::PathExt;
    use once_cell::sync::Lazy;
    use regex::Regex;
    use tempfile::{tempfile, TempDir};
    use toml::toml;

    use super::*;

    pub struct MDBook {
        book: mdbook::MDBook,
        _root: Option<TempDir>,
        _logger: tracing::subscriber::DefaultGuard,
        logfile: File,
    }

    #[derive(Clone, Copy)]
    pub struct Options {
        max_log_level: tracing::level_filters::LevelFilter,
    }

    #[derive(Clone)]
    pub struct Chapter {
        chapter: mdbook::book::Chapter,
    }

    impl Default for Options {
        fn default() -> Self {
            Self {
                max_log_level: tracing::Level::INFO.into(),
            }
        }
    }

    impl Options {
        pub fn init(self) -> MDBook {
            // Initialize a book directory
            let root = TempDir::new().unwrap();
            let mut book = mdbook::book::BookBuilder::new(root.path()).build().unwrap();

            // Clear out the stub files
            let src = book.source_dir();
            fs::remove_file(src.join("SUMMARY.md")).unwrap();
            for item in book.book.sections.drain(..) {
                match item {
                    BookItem::Chapter(chap) => {
                        if let Some(path) = chap.source_path {
                            fs::remove_file(src.join(path)).unwrap();
                        }
                    }
                    BookItem::Separator | BookItem::PartTitle(_) => {}
                }
            }

            MDBook::new(book, Some(root), self)
        }

        pub fn load(self, path: impl Into<PathBuf>) -> MDBook {
            MDBook::new(mdbook::MDBook::load(path).unwrap(), None, self)
        }

        pub fn max_log_level(
            mut self,
            max_level: impl Into<tracing::level_filters::LevelFilter>,
        ) -> Self {
            self.max_log_level = max_level.into();
            self
        }
    }

    impl MDBook {
        pub fn init() -> Self {
            Options::default().init()
        }

        pub fn load(path: impl Into<PathBuf>) -> Self {
            Options::default().load(path)
        }

        pub fn options() -> Options {
            Options::default()
        }

        fn new(mut book: mdbook::MDBook, tempdir: Option<TempDir>, options: Options) -> Self {
            // Initialize logger to captures `log` output and redirect it to a tempfile
            let logfile = tempfile().unwrap();
            let _logger = tracing::subscriber::set_default(
                tracing_subscriber::fmt()
                    .with_max_level(options.max_log_level)
                    .compact()
                    .without_time()
                    .with_writer({
                        let logfile = logfile.try_clone().unwrap();
                        move || logfile.try_clone().unwrap()
                    })
                    .finish(),
            );
            {
                let logger = tracing_log::LogTracer::new();
                let _ = log::set_boxed_logger(Box::new(logger));
                log::set_max_level(log::LevelFilter::Trace);
            }

            // Configure renderer to only preprocess
            book.config
                .set(Renderer::CONFIG_KEY, Config::markdown())
                .unwrap();

            Self {
                book,
                _root: tempdir,
                _logger,
                logfile,
            }
        }

        pub fn mdbook_config(mut self, config: mdbook::Config) -> Self {
            self.book.config = config;
            self
        }

        pub fn config(mut self, config: Config) -> Self {
            self.book.config.set(Renderer::CONFIG_KEY, config).unwrap();
            self
        }

        pub fn toml_config(self, toml: toml::map::Map<String, toml::Value>) -> Self {
            self.config(toml.try_into().expect("invalid config"))
        }

        pub fn chapter(mut self, Chapter { mut chapter }: Chapter) -> Self {
            use mdbook::book::SectionNumber;
            let number = (self.book.book.sections.iter())
                .filter(
                    |item| matches!(item, BookItem::Chapter(chapter) if chapter.number.is_some()),
                )
                .count();
            chapter.number = Some(SectionNumber(vec![number as u32]));
            let mut chapters = vec![&mut chapter];
            while let Some(chapter) = chapters.pop() {
                let number = &chapter.number;
                for (idx, chapter) in chapter
                    .sub_items
                    .iter_mut()
                    .filter_map(|item| match item {
                        BookItem::Chapter(chapter) => Some(chapter),
                        _ => None,
                    })
                    .enumerate()
                {
                    if let Some(number) = number {
                        let mut number = number.clone();
                        number.push(idx as u32 + 1);
                        chapter.number = Some(number);
                    }
                    chapters.push(chapter);
                }
                if let Some(path) = &chapter.path {
                    let path = self.book.source_dir().join(path);
                    if let Some(parent) = path.parent() {
                        fs::create_dir_all(parent).unwrap();
                    }
                    File::create(path).unwrap();
                }
            }
            self.book.book.push_item(BookItem::Chapter(chapter));
            self
        }

        pub fn part(mut self, name: impl Into<String>) -> Self {
            self.book.book.push_item(BookItem::PartTitle(name.into()));
            self
        }

        pub fn file_in_root(self, path: impl AsRef<Path>, contents: &str) -> Self {
            let path = self.book.root.join(path);
            if let Some(parent) = path.parent() {
                fs::create_dir_all(parent).unwrap();
            }
            fs::write(path, contents).unwrap();
            self
        }

        pub fn build(mut self) -> BuildOutput {
            let mut renderer = Renderer::new();
            renderer.logfile = Some(self.logfile.try_clone().unwrap());
            let res = self.book.execute_build_process(&renderer);
            self.logfile.seek(io::SeekFrom::Start(0)).unwrap();
            let mut logs = String::new();
            self.logfile.read_to_string(&mut logs).unwrap();
            if let Err(err) = res {
                writeln!(&mut logs, "{err:#}").unwrap()
            }

            let root = self.book.root.normalize().unwrap().into_path_buf();
            let re = Regex::new(&format!(
                r"(?P<root>{})|(?P<line>line\s+\d+)|(?P<page>page\s+\d+)",
                root.display()
            ))
            .unwrap();
            let logs = re.replace_all(&logs, |caps: &regex::Captures| {
                (caps.name("root").map(|_| "$ROOT"))
                    .or_else(|| caps.name("line").map(|_| "$LINE"))
                    .or_else(|| caps.name("page").map(|_| "$PAGE"))
                    .unwrap()
            });
            BuildOutput {
                logs: logs.into(),
                dir: self.book.build_dir_for(renderer.name()),
                _root: self._root,
            }
        }
    }

    impl Chapter {
        pub fn new(
            name: impl Into<String>,
            content: impl Into<String>,
            path: impl Into<PathBuf>,
        ) -> Self {
            let path = path.into();
            Self {
                chapter: mdbook::book::Chapter {
                    name: name.into(),
                    content: content.into(),
                    path: Some(path.clone()),
                    source_path: Some(path),
                    ..Default::default()
                },
            }
        }

        /// Adds `chapter` as a child of `self` in the hierarchy.
        pub fn child(mut self, mut chapter: Self) -> Self {
            chapter.chapter.parent_names.push(self.chapter.name.clone());
            self.chapter
                .sub_items
                .push(BookItem::Chapter(chapter.chapter));
            self
        }
    }

    fn visualize_directory(
        dir: impl AsRef<Path>,
        mut writer: impl fmt::Write,
    ) -> anyhow::Result<()> {
        fn visualize_directory(
            root: &Path,
            dir: &Path,
            writer: &mut dyn fmt::Write,
        ) -> anyhow::Result<()> {
            let mut entries = fs::read_dir(dir)
                .with_context(|| format!("Unable to read directory: {}", dir.display()))?
                .collect::<Result<Vec<_>, _>>()?;
            entries.sort_by_key(|entry| entry.path());
            for entry in entries {
                let path = entry.path();
                match entry.file_type()? {
                    ty if ty.is_dir() => visualize_directory(root, path.as_ref(), writer)?,
                    ty if ty.is_file() => {
                        writeln!(writer, "├─ {}", path.strip_prefix(root).unwrap().display())?;
                        match fs::read_to_string(path) {
                            Ok(contents) => {
                                for line in contents.lines() {
                                    writeln!(writer, "│ {line}")?;
                                }
                            }
                            Err(err) if err.kind() == io::ErrorKind::InvalidData => {
                                writeln!(writer, "│ <INVALID UTF8>")?;
                            }
                            Err(err) => return Err(err.into()),
                        }
                    }
                    _ => {}
                }
            }
            Ok(())
        }

        visualize_directory(dir.as_ref(), dir.as_ref(), &mut writer)
    }

    pub struct BuildOutput {
        logs: String,
        dir: PathBuf,
        _root: Option<TempDir>,
    }

    impl fmt::Display for BuildOutput {
        fn fmt(&self, f: &mut fmt::Formatter<'_>) -> fmt::Result {
            if !self.logs.is_empty() {
                writeln!(f, "├─ log output")?;
                for line in self.logs.lines() {
                    writeln!(f, "│ {line}")?;
                }
            }
            visualize_directory(&self.dir, f).expect("`visualize_directory` should succeed");
            Ok(())
        }
    }

    impl Config {
        fn latex() -> Self {
            toml! {
                [profile.latex]
                output-file = "output.tex"
                standalone = false

                [profile.latex.variables]
                documentclass = "report"
            }
            .try_into()
            .unwrap()
        }

        fn pdf() -> Self {
            toml! {
                keep-preprocessed = false

                [profile.pdf]
                output-file = "book.pdf"
                to = "latex"
                pdf-engine = "lualatex"

                [profile.pdf.variables]
                documentclass = "report"
                mainfont = "Noto Serif"
                sansfont = "Noto Sans"
                monofont = "Noto Sans Mono"
                mainfontfallback = [
                  "NotoColorEmoji:mode=harf",
                  "NotoSansMath:",
                  "NotoSerifCJKSC:",
                ]
                monofontfallback = [
                  "NotoColorEmoji:mode=harf",
                  "NotoSansMath:",
                  "NotoSansMonoCJKSC:",
                ]
                geometry = ["margin=1.25in"]
            }
            .try_into()
            .unwrap()
        }

        fn markdown() -> Self {
            toml! {
                keep-preprocessed = false

                [profile.markdown]
                output-file = "book.md"
                standalone = false
            }
            .try_into()
            .unwrap()
        }

        fn pandoc() -> Self {
            toml! {
                keep-preprocessed = false

                [profile.markdown]
                output-file = "pandoc-ir"
                to = "native"
                standalone = false
            }
            .try_into()
            .unwrap()
        }
    }

    #[test]
    fn basic() {
        let book = MDBook::init()
            .chapter(Chapter::new(
                "Getting Started",
                "# Getting Started",
                "getting-started.md",
            ))
            .build();
        insta::assert_snapshot!(book, @r###"
        ├─ log output
        │  INFO mdbook::book: Running the pandoc backend    
        │  INFO mdbook_pandoc::pandoc::renderer: Wrote output to book/markdown/book.md    
        ├─ markdown/book.md
        │ # Getting Started {#book__markdown__src__getting-startedmd__getting-started}
        "###);
    }

    #[test]
    fn broken_links() {
        let book = MDBook::init()
            .chapter(Chapter::new(
                "Getting Started",
                "[broken link](foobarbaz)",
                "getting-started.md",
            ))
            .build();
        insta::assert_snapshot!(book, @r###"
        ├─ log output
        │  INFO mdbook::book: Running the pandoc backend    
        │  WARN mdbook_pandoc::preprocess: Unable to normalize link 'foobarbaz' in chapter 'Getting Started': Unable to normalize path: $ROOT/src/foobarbaz: No such file or directory (os error 2)    
        │  WARN mdbook_pandoc: Unable to resolve one or more relative links within the book, consider setting the `hosted-html` option in `[output.pandoc]`    
        │  INFO mdbook_pandoc::pandoc::renderer: Wrote output to book/markdown/book.md    
        ├─ markdown/book.md
        │ [broken link](foobarbaz)
        "###);
    }

    #[test]
    fn strikethrough() {
        let book = MDBook::init()
            .chapter(Chapter::new("", "~test1~ ~~test2~~", "chapter.md"))
            .config(Config::latex())
            .build();
        insta::assert_snapshot!(book, @r###"
        ├─ log output
        │  INFO mdbook::book: Running the pandoc backend    
        │  INFO mdbook_pandoc::pandoc::renderer: Wrote output to book/latex/output.tex    
        ├─ latex/output.tex
        │ \st{test1} \st{test2}
        ├─ latex/src/chapter.md
        │ ~~test1~~ ~~test2~~
        "###);
    }

    #[test]
    fn task_lists() {
        let book = MDBook::init()
            .chapter(Chapter::new(
                "",
                "- [x] Complete task\n- [ ] Incomplete task",
                "chapter.md",
            ))
            .config(Config::latex())
            .build();
        insta::assert_snapshot!(book, @r###"
        ├─ log output
        │  INFO mdbook::book: Running the pandoc backend    
        │  INFO mdbook_pandoc::pandoc::renderer: Wrote output to book/latex/output.tex    
        ├─ latex/output.tex
        │ \begin{itemize}
        │ \tightlist
        │ \item[$\boxtimes$]
        │   Complete task
        │ \item[$\square$]
        │   Incomplete task
        │ \end{itemize}
        ├─ latex/src/chapter.md
        │ * [x] Complete task
        │ * [ ] Incomplete task
        "###);
    }

    #[test]
    fn heading_attributes() {
        let book = MDBook::init()
            .chapter(Chapter::new(
                "",
                "# Heading { #custom-heading }\n[heading](#custom-heading)",
                "chapter.md",
            ))
            .config(Config::latex())
            .build();
        insta::assert_snapshot!(book, @r###"
        ├─ log output
        │  INFO mdbook::book: Running the pandoc backend    
        │  INFO mdbook_pandoc::pandoc::renderer: Wrote output to book/latex/output.tex    
        ├─ latex/output.tex
        │ \chapter{Heading}\label{book__latex__src__chaptermd__custom-heading}
        │ 
        │ \hyperref[book__latex__src__chaptermd__custom-heading]{heading}
        ├─ latex/src/chapter.md
        │ # Heading { #custom-heading }
        │ 
        │ [heading](#custom-heading)
        "###);
    }

    #[test]
    fn footnotes() {
        let book = MDBook::init()
            .chapter(Chapter::new(
                "",
                "
This is an example of a footnote[^note].

[^note]: This text is the contents of the footnote, which will be rendered
    towards the bottom.
                ",
                "chapter.md",
            ))
            .config(Config::latex())
            .build();
        insta::assert_snapshot!(book, @r###"
        ├─ log output
        │  INFO mdbook::book: Running the pandoc backend    
        │  INFO mdbook_pandoc::pandoc::renderer: Wrote output to book/latex/output.tex    
        ├─ latex/output.tex
        │ This is an example of a footnote\footnote{This text is the contents of
        │   the footnote, which will be rendered towards the bottom.}.
        ├─ latex/src/chapter.md
        │ This is an example of a footnote[^note].
        │ 
        │ [^note]: This text is the contents of the footnote, which will be rendered
        │     towards the bottom.
        "###);
    }

    #[test]
    fn tables() {
        let book = MDBook::init()
            .chapter(Chapter::new(
                "",
                "
| Header1 | Header2 |
|---------|---------|
| abc     | def     |
                ",
                "chapter.md",
            ))
            .config(Config::latex())
            .build();
        insta::assert_snapshot!(book, @r###"
        ├─ log output
        │  INFO mdbook::book: Running the pandoc backend    
        │  INFO mdbook_pandoc::pandoc::renderer: Wrote output to book/latex/output.tex    
        ├─ latex/output.tex
        │ \begin{longtable}[]{@{}ll@{}}
        │ \toprule\noalign{}
        │ Header1 & Header2 \\
        │ \midrule\noalign{}
        │ \endhead
        │ \bottomrule\noalign{}
        │ \endlastfoot
        │ abc & def \\
        │ \end{longtable}
        ├─ latex/src/chapter.md
        │ |Header1|Header2|
        │ |-------|-------|
        │ |abc|def|
        "###);
    }

    #[test]
    fn wide_table() {
        let book = MDBook::init()
            .chapter(Chapter::new(
                "",
                "
| Header1 | Header2 |
| ------- | :--------------------------------------------------------------- |
| abc     | long long long long long long long long long long long long long |
                ",
                "chapter.md",
            ))
            .config(Config::latex())
            .build();
        insta::assert_snapshot!(book, @r###"
        ├─ log output
        │  INFO mdbook::book: Running the pandoc backend    
        │  INFO mdbook_pandoc::pandoc::renderer: Wrote output to book/latex/output.tex    
        ├─ latex/output.tex
        │ \begin{longtable}[]{@{}
        │   >{\raggedright\arraybackslash}p{(\columnwidth - 2\tabcolsep) * \real{0.0986}}
        │   >{\raggedright\arraybackslash}p{(\columnwidth - 2\tabcolsep) * \real{0.9014}}@{}}
        │ \toprule\noalign{}
        │ \begin{minipage}[b]{\linewidth}\raggedright
        │ Header1
        │ \end{minipage} & \begin{minipage}[b]{\linewidth}\raggedright
        │ Header2
        │ \end{minipage} \\
        │ \midrule\noalign{}
        │ \endhead
        │ \bottomrule\noalign{}
        │ \endlastfoot
        │ abc & long long long long long long long long long long long long
        │ long \\
        │ \end{longtable}
        ├─ latex/src/chapter.md
        │ <!-- mdbook-pandoc::table: 7|64 -->
        │ |Header1|Header2|
        │ |-------|:------|
        │ |abc|long long long long long long long long long long long long long|
        "###);
    }

    #[test]
    fn parts() {
        let book = MDBook::init()
            .chapter(Chapter::new("", "# One", "one.md"))
            .part("part two")
            .chapter(Chapter::new("", "# Two", "two.md"))
            .config(Config::latex())
            .build();
        insta::assert_snapshot!(book, @r###"
        ├─ log output
        │  INFO mdbook::book: Running the pandoc backend    
        │  INFO mdbook_pandoc::pandoc::renderer: Wrote output to book/latex/output.tex    
        ├─ latex/output.tex
        │ \chapter{One}\label{book__latex__src__onemd__one}
        │ 
        │ \part{part two}
        │ 
        │ \chapter{Two}\label{book__latex__src__twomd__two}
        ├─ latex/src/one.md
        │ # One
        ├─ latex/src/part-1-part-two.md
        │ `\part{part two}`{=latex}
        ├─ latex/src/two.md
        │ # Two
        "###);
    }

    #[test]
    fn inter_chapter_links() {
        let book = MDBook::init()
<<<<<<< HEAD
            .chapter(Chapter::new(
                "One",
                "# One\n[Two](../two/two.md)",
                "one/one.md",
            ))
            .chapter(Chapter::new(
                "Two",
                "# Two\n[One](../one/one.md)\n[Three](../three.md)",
                "two/two.md",
            ))
            .chapter(Chapter::new("Three", "", "three.md"))
=======
            .chapter(Chapter::new("One", "[Two](../two/two.md)", "one/one.md"))
            .chapter(Chapter::new(
                "Two",
                "[One](../one/one.md)\n[also one](/one/one.md)",
                "two/two.md",
            ))
>>>>>>> 0ff17500
            .config(Config::latex())
            .build();
        insta::assert_snapshot!(book, @r###"
        ├─ log output
        │  INFO mdbook::book: Running the pandoc backend    
        │  WARN mdbook_pandoc::preprocess: Failed to determine suitable anchor for beginning of chapter 'Three'--does it contain any headings?    
        │  WARN mdbook_pandoc::preprocess: Unable to normalize link '../three.md' in chapter 'Two': failed to link to beginning of chapter    
        │  INFO mdbook_pandoc::pandoc::renderer: Wrote output to book/latex/output.tex    
        ├─ latex/output.tex
        │ \chapter{One}\label{book__latex__src__one__onemd__one}
        │ 
        │ \hyperref[book__latex__src__two__twomd__two]{Two}
        │ 
<<<<<<< HEAD
        │ \chapter{Two}\label{book__latex__src__two__twomd__two}
        │ 
        │ \hyperref[book__latex__src__one__onemd__one]{One}
        │ \href{../three.md}{Three}
=======
        │ \phantomsection\label{book__latex__src__two__twomd}
        │ \hyperref[book__latex__src__one__onemd]{One}
        │ \hyperref[book__latex__src__one__onemd]{also one}
>>>>>>> 0ff17500
        ├─ latex/src/one/one.md
        │ # One
        │ 
        │ [Two](book/latex/src/two/two.md#two)
        ├─ latex/src/three.md
        ├─ latex/src/two/two.md
<<<<<<< HEAD
        │ # Two
        │ 
        │ [One](book/latex/src/one/one.md#one)
        │ [Three](../three.md)
=======
        │ [One](book/latex/src/one/one.md)
        │ [also one](book/latex/src/one/one.md)
>>>>>>> 0ff17500
        "###);
    }

    #[test]
    fn nested_chapters() {
        let book = MDBook::init()
            .chapter(Chapter::new("One", "# One", "one.md").child(Chapter::new(
                "One.One",
                "# Top\n## Another",
                "onepointone.md",
            )))
            .chapter(Chapter::new("Two", "# Two", "two.md"))
            .config(Config::latex())
            .build();
        insta::assert_snapshot!(book, @r###"
        ├─ log output
        │  INFO mdbook::book: Running the pandoc backend    
        │  INFO mdbook_pandoc::pandoc::renderer: Wrote output to book/latex/output.tex    
        ├─ latex/output.tex
        │ \chapter{One}\label{book__latex__src__onemd__one}
        │ 
        │ \section{Top}\label{book__latex__src__onepointonemd__top}
        │ 
        │ \subsection*{Another}\label{book__latex__src__onepointonemd__another}
        │ 
        │ \chapter{Two}\label{book__latex__src__twomd__two}
        ├─ latex/src/one.md
        │ # One
        ├─ latex/src/onepointone.md
        │ ## Top
        │ 
        │ ### Another { .unnumbered .unlisted }
        ├─ latex/src/two.md
        │ # Two
        "###);
    }

    #[test]
    fn font_awesome_icons() {
        let book = MDBook::init()
            .config(Config::latex())
            .chapter(Chapter::new(
                "",
                r#"
<i class="fa fa-print"></i>
<i class="fa fa-print"/>
<i class = "fa fa-print"/>
                "#,
                "chapter.md",
            ))
            .build();
        insta::assert_snapshot!(book, @r###"
        ├─ log output
        │  INFO mdbook::book: Running the pandoc backend    
        │  INFO mdbook_pandoc::pandoc::renderer: Wrote output to book/latex/output.tex    
        ├─ latex/output.tex
        │ \faicon{print} \faicon{print} \faicon{print}
        ├─ latex/src/chapter.md
        │ `\faicon{print}`{=latex}
        │ `\faicon{print}`{=latex}
        │ `\faicon{print}`{=latex}
        "###);

        let book = MDBook::init()
            .chapter(Chapter::new(
                "",
                r#"<i class="fa fa-print"/>"#,
                "chapter.md",
            ))
            .build();
        insta::assert_snapshot!(book, @r###"
        ├─ log output
        │  INFO mdbook::book: Running the pandoc backend    
        │  INFO mdbook_pandoc::pandoc::renderer: Wrote output to book/markdown/book.md    
        ├─ markdown/book.md
        │ <i class="fa fa-print"/>
        "###);
    }

    #[test]
    fn code_block_with_hidden_lines() {
        let content = r#"
```rust
# fn main() {
    # // another hidden line
println!("Hello, world!");
# }
```
        "#;
        let book = MDBook::init()
            .config(Config::markdown())
            .chapter(Chapter::new("", content, "chapter.md"))
            .build();
        insta::assert_snapshot!(book, @r###"
        ├─ log output
        │  INFO mdbook::book: Running the pandoc backend    
        │  INFO mdbook_pandoc::pandoc::renderer: Wrote output to book/markdown/book.md    
        ├─ markdown/book.md
        │ ``` rust
        │ println!("Hello, world!");
        │ ```
        "###);
        let book = MDBook::init()
            .config(Config {
                code: CodeConfig {
                    show_hidden_lines: true,
                },
                ..Config::markdown()
            })
            .chapter(Chapter::new("", content, "chapter.md"))
            .build();
        insta::assert_snapshot!(book, @r###"
        ├─ log output
        │  INFO mdbook::book: Running the pandoc backend    
        │  INFO mdbook_pandoc::pandoc::renderer: Wrote output to book/markdown/book.md    
        ├─ markdown/book.md
        │ ``` rust
        │ # fn main() {
        │     # // another hidden line
        │ println!("Hello, world!");
        │ # }
        │ ```
        "###);
    }

    #[test]
    fn non_rust_code_block_with_hidden_lines() {
        let content = r#"
```python
~hidden()
nothidden():
~    hidden()
    ~hidden()
    nothidden()
```
        "#;
        let cfg = r#"
[output.html.code.hidelines]
python = "~"
        "#;
        let book = MDBook::init()
            .mdbook_config(cfg.parse().unwrap())
            .config(Config::markdown())
            .chapter(Chapter::new("", content, "chapter.md"))
            .build();
        insta::assert_snapshot!(book, @r###"
        ├─ log output
        │  INFO mdbook::book: Running the pandoc backend    
        │  INFO mdbook_pandoc::pandoc::renderer: Wrote output to book/markdown/book.md    
        ├─ markdown/book.md
        │ ``` python
        │ nothidden():
        │     nothidden()
        │ ```
        "###);
        let book = MDBook::init()
            .config(Config {
                code: CodeConfig {
                    show_hidden_lines: true,
                },
                ..Config::markdown()
            })
            .chapter(Chapter::new("", content, "chapter.md"))
            .build();
        insta::assert_snapshot!(book, @r###"
        ├─ log output
        │  INFO mdbook::book: Running the pandoc backend    
        │  INFO mdbook_pandoc::pandoc::renderer: Wrote output to book/markdown/book.md    
        ├─ markdown/book.md
        │ ``` python
        │ ~hidden()
        │ nothidden():
        │ ~    hidden()
        │     ~hidden()
        │     nothidden()
        │ ```
        "###);
    }

    #[test]
    fn code_block_hidelines_override() {
        let content = r#"
```python,hidelines=!!!
!!!hidden()
nothidden():
!!!    hidden()
    !!!hidden()
    nothidden()
```
        "#;
        let book = MDBook::init()
            .config(Config::markdown())
            .chapter(Chapter::new("", content, "chapter.md"))
            .build();
        insta::assert_snapshot!(book, @r###"
        ├─ log output
        │  INFO mdbook::book: Running the pandoc backend    
        │  INFO mdbook_pandoc::pandoc::renderer: Wrote output to book/markdown/book.md    
        ├─ markdown/book.md
        │ ``` python
        │ nothidden():
        │     nothidden()
        │ ```
        "###);
    }

    #[test]
    fn code_block_with_very_long_line() {
        let long_line = str::repeat("long ", 1000);
        let content = format!(
            "
```java
{long_line}
```
            "
        );
        let book = MDBook::init()
            .config(Config::pdf())
            .chapter(Chapter::new("", content, "chapter.md"))
            .build();
        insta::assert_snapshot!(book, @r###"
        ├─ log output
        │  INFO mdbook::book: Running the pandoc backend    
        │  INFO mdbook_pandoc::pandoc::renderer: Wrote output to book/pdf/book.pdf    
        ├─ pdf/book.pdf
        │ <INVALID UTF8>
        "###);
    }

    #[test]
    fn code_block_with_very_long_line_with_special_characters() {
        let content = r#"""
```console
$ rustc json_error_demo.rs --error-format json
{"message":"cannot add `&str` to `{integer}`","code":{"code":"E0277","explanation":"\nYou tried to use a type which doesn't implement some trait in a place which\nexpected that trait. Erroneous code example:\n\n```compile_fail,E0277\n// here we declare the Foo trait with a bar method\ntrait Foo {\n    fn bar(&self);\n}\n\n// we now declare a function which takes an object implementing the Foo trait\nfn some_func<T: Foo>(foo: T) {\n    foo.bar();\n}\n\nfn main() {\n    // we now call the method with the i32 type, which doesn't implement\n    // the Foo trait\n    some_func(5i32); // error: the trait bound `i32 : Foo` is not satisfied\n}\n```\n\nIn order to fix this error, verify that the type you're using does implement\nthe trait. Example:\n\n```\ntrait Foo {\n    fn bar(&self);\n}\n\nfn some_func<T: Foo>(foo: T) {\n    foo.bar(); // we can now use this method since i32 implements the\n               // Foo trait\n}\n\n// we implement the trait on the i32 type\nimpl Foo for i32 {\n    fn bar(&self) {}\n}\n\nfn main() {\n    some_func(5i32); // ok!\n}\n```\n\nOr in a generic context, an erroneous code example would look like:\n\n```compile_fail,E0277\nfn some_func<T>(foo: T) {\n    println!(\"{:?}\", foo); // error: the trait `core::fmt::Debug` is not\n                           //        implemented for the type `T`\n}\n\nfn main() {\n    // We now call the method with the i32 type,\n    // which *does* implement the Debug trait.\n    some_func(5i32);\n}\n```\n\nNote that the error here is in the definition of the generic function: Although\nwe only call it with a parameter that does implement `Debug`, the compiler\nstill rejects the function: It must work with all possible input types. In\norder to make this example compile, we need to restrict the generic type we're\naccepting:\n\n```\nuse std::fmt;\n\n// Restrict the input type to types that implement Debug.\nfn some_func<T: fmt::Debug>(foo: T) {\n    println!(\"{:?}\", foo);\n}\n\nfn main() {\n    // Calling the method is still fine, as i32 implements Debug.\n    some_func(5i32);\n\n    // This would fail to compile now:\n    // struct WithoutDebug;\n    // some_func(WithoutDebug);\n}\n```\n\nRust only looks at the signature of the called function, as such it must\nalready specify all requirements that will be used for every type parameter.\n"},"level":"error","spans":[{"file_name":"json_error_demo.rs","byte_start":50,"byte_end":51,"line_start":4,"line_end":4,"column_start":7,"column_end":8,"is_primary":true,"text":[{"text":"    a + b","highlight_start":7,"highlight_end":8}],"label":"no implementation for `{integer} + &str`","suggested_replacement":null,"suggestion_applicability":null,"expansion":null}],"children":[{"message":"the trait `std::ops::Add<&str>` is not implemented for `{integer}`","code":null,"level":"help","spans":[],"children":[],"rendered":null}],"rendered":"error[E0277]: cannot add `&str` to `{integer}`\n --> json_error_demo.rs:4:7\n  |\n4 |     a + b\n  |       ^ no implementation for `{integer} + &str`\n  |\n  = help: the trait `std::ops::Add<&str>` is not implemented for `{integer}`\n\n"}
```
            """#;
        let book = MDBook::init()
            .config(Config::pdf())
            .chapter(Chapter::new("", content, "chapter.md"))
            .build();
        insta::assert_snapshot!(book, @r###"
        ├─ log output
        │  INFO mdbook::book: Running the pandoc backend    
        │  INFO mdbook_pandoc::pandoc::renderer: Wrote output to book/pdf/book.pdf    
        ├─ pdf/book.pdf
        │ <INVALID UTF8>
        "###);
    }

    #[test]
    fn mdbook_rust_code_block_attributes() {
        let book = MDBook::init()
            .config(Config::latex())
            .chapter(Chapter::new(
                "",
                r#"
```rust
fn main() {}
```
```rust,ignore
fn main() {}
```
                "#,
                "chapter.md",
            ))
            .build();
        insta::assert_snapshot!(book, @r###"
        ├─ log output
        │  INFO mdbook::book: Running the pandoc backend    
        │  INFO mdbook_pandoc::pandoc::renderer: Wrote output to book/latex/output.tex    
        ├─ latex/output.tex
        │ \begin{Shaded}
        │ \begin{Highlighting}[]
        │ \KeywordTok{fn}\NormalTok{ main() }\OperatorTok{\{\}}
        │ \end{Highlighting}
        │ \end{Shaded}
        │ 
        │ \begin{Shaded}
        │ \begin{Highlighting}[]
        │ \KeywordTok{fn}\NormalTok{ main() }\OperatorTok{\{\}}
        │ \end{Highlighting}
        │ \end{Shaded}
        ├─ latex/src/chapter.md
        │ 
        │ ````rust
        │ fn main() {}
        │ ````
        │ 
        │ ````rust
        │ fn main() {}
        │ ````
        "###);
    }

    #[test]
    fn link_title_containing_quotes() {
        let book = MDBook::init()
            .config(Config::latex())
            .chapter(Chapter::new(
                "",
                r#"
# Chapter Foo

[link][link-with-description]

[link-with-description]: chapter.md '"foo" (bar)'
                "#,
                "chapter.md",
            ))
            .build();
        insta::assert_snapshot!(book, @r###"
        ├─ log output
        │  INFO mdbook::book: Running the pandoc backend    
        │  INFO mdbook_pandoc::pandoc::renderer: Wrote output to book/latex/output.tex    
        ├─ latex/output.tex
        │ \chapter{Chapter Foo}\label{book__latex__src__chaptermd__chapter-foo}
        │ 
        │ \hyperref[book__latex__src__chaptermd__chapter-foo]{link}
        ├─ latex/src/chapter.md
        │ # Chapter Foo
        │ 
        │ [link](book/latex/src/chapter.md#chapter-foo "\"foo\" (bar)")
        │ 
        "###);
    }

    #[test]
    fn single_chapter_with_explicit_self_link() {
        let book = MDBook::init()
            .config(Config::latex())
            .chapter(Chapter::new(
                "Chapter One",
                "# Chapter One\n[link](chapter.md)",
                "chapter.md",
            ))
            .build();
        insta::assert_snapshot!(book, @r###"
        ├─ log output
        │  INFO mdbook::book: Running the pandoc backend    
        │  INFO mdbook_pandoc::pandoc::renderer: Wrote output to book/latex/output.tex    
        ├─ latex/output.tex
        │ \chapter{Chapter One}\label{book__latex__src__chaptermd__chapter-one}
        │ 
        │ \hyperref[book__latex__src__chaptermd__chapter-one]{link}
        ├─ latex/src/chapter.md
        │ # Chapter One
        │ 
        │ [link](book/latex/src/chapter.md#chapter-one)
        "###);
    }

    #[test]
    fn preserve_escapes() {
        let output = MDBook::init()
            .config(Config::pandoc())
            .chapter(Chapter::new("", "[Prefix @fig:1] [-@fig:1]", "chapter.md"))
            .build();
        insta::assert_snapshot!(output, @r###"
        ├─ log output
        │  INFO mdbook::book: Running the pandoc backend    
        │  INFO mdbook_pandoc::pandoc::renderer: Wrote output to book/markdown/pandoc-ir    
        ├─ markdown/pandoc-ir
        │ [ Para
        │     [ Str "[Prefix"
        │     , Space
        │     , Str "@fig:1]"
        │     , Space
        │     , Str "[-@fig:1]"
        │     ]
        │ ]
        "###);
    }

    #[test]
    /// Respect enabled/disabled extensions in Pandoc's `from` option
    fn extension_overrides() {
        let opts = MDBook::options().max_log_level(tracing::Level::TRACE);
        let chapter = Chapter::new("", "# Chapter", "chapter.md");
        let default = opts
            .init()
            .toml_config(toml! {
                keep-preprocessed = false

                [profile.markdown]
                output-file = "book.md"
                standalone = false
            })
            .chapter(chapter.clone())
            .build();
        let with_overrides = opts
            .init()
            .toml_config(toml! {
                keep-preprocessed = false

                [profile.markdown]
                output-file = "book.md"
                standalone = false
                from = "commonmark-gfm_auto_identifiers+attributes"
            })
            .chapter(chapter)
            .build();
        let diff = similar::TextDiff::from_lines(&default.to_string(), &with_overrides.to_string())
            .unified_diff()
            .to_string();
        insta::assert_snapshot!(diff, @r###"
        @@ -10,7 +10,7 @@
         │     pdf_engine: None,
         │     standalone: false,
         │     from: Some(
        -│         "commonmark+attributes+gfm_auto_identifiers",
        +│         "commonmark-gfm_auto_identifiers+attributes",
         │     ),
         │     to: None,
         │     table_of_contents: true,
        @@ -19,4 +19,4 @@
         │ }    
         │  INFO mdbook_pandoc::pandoc::renderer: Wrote output to book/markdown/book.md    
         ├─ markdown/book.md
        -│ # Chapter {#book__markdown__src__chaptermd__chapter}
        +│ # Chapter
        "###);
    }

    #[test]
    fn raw_opts() {
        let cfg = r#"
[output.pandoc.profile.test]
output-file = "/dev/null"
to = "markdown"
verbosity = "INFO"
fail-if-warnings = false

resource-path = [
    "really-long-path",
    "really-long-path2",
]

[output.pandoc.profile.test.variables]
header-includes = [
    "text1",
    "text2",
]
indent = true
colorlinks = false
        "#;
        let output = MDBook::options()
            .max_log_level(tracing::Level::TRACE)
            .init()
            .mdbook_config(mdbook::Config::from_str(cfg).unwrap())
            .build();
        insta::assert_snapshot!(output, @r###"
        ├─ log output
        │ DEBUG mdbook::book: Running the index preprocessor.    
        │ DEBUG mdbook::book: Running the links preprocessor.    
        │  INFO mdbook::book: Running the pandoc backend    
        │ TRACE mdbook_pandoc::pandoc::renderer: Running pandoc with profile: Profile {
        │     columns: 72,
        │     file_scope: true,
        │     number_sections: true,
        │     output_file: "/dev/null",
        │     pdf_engine: None,
        │     standalone: true,
        │     from: Some(
        │         "commonmark+gfm_auto_identifiers",
        │     ),
        │     to: Some(
        │         "markdown",
        │     ),
        │     table_of_contents: true,
        │     variables: {
        │         "colorlinks": Boolean(
        │             false,
        │         ),
        │         "header-includes": Array(
        │             [
        │                 String(
        │                     "text1",
        │                 ),
        │                 String(
        │                     "text2",
        │                 ),
        │             ],
        │         ),
        │         "indent": Boolean(
        │             true,
        │         ),
        │     },
        │     rest: {
        │         "fail-if-warnings": Boolean(
        │             false,
        │         ),
        │         "resource-path": Array(
        │             [
        │                 String(
        │                     "really-long-path",
        │                 ),
        │                 String(
        │                     "really-long-path2",
        │                 ),
        │             ],
        │         ),
        │         "verbosity": String(
        │             "INFO",
        │         ),
        │     },
        │ }    
        │  INFO mdbook_pandoc::pandoc::renderer: Wrote output to /dev/null    
        "###)
    }

    #[test]
    fn redirects() {
        let cfg = r#"
[output.pandoc.profile.test]
output-file = "/dev/null"
to = "markdown"

[output.html.redirect]
"/appendices/bibliography.html" = "https://rustc-dev-guide.rust-lang.org/appendix/bibliography.html"
"/foo/bar.html" = "../new-bar.html"
"/new-bar.html" = "new-new-bar.html"
        "#;
        let output = MDBook::options()
            .max_log_level(tracing::Level::DEBUG)
            .init()
            .mdbook_config(mdbook::Config::from_str(cfg).unwrap())
            .chapter(Chapter::new(
                "",
                "[bar](foo/bar.md)\n[bib](appendices/bibliography.html)",
                "index.md",
            ))
            .chapter(Chapter::new("", "# New New Bar", "new-new-bar.md"))
            .build();
        insta::assert_snapshot!(output, @r###"
        ├─ log output
        │ DEBUG mdbook::book: Running the index preprocessor.    
        │ DEBUG mdbook::book: Running the links preprocessor.    
        │  INFO mdbook::book: Running the pandoc backend    
        │  INFO mdbook_pandoc: Processing redirects in [output.html.redirect]    
        │ DEBUG mdbook_pandoc::preprocess: Processing redirect: /appendices/bibliography.html => https://rustc-dev-guide.rust-lang.org/appendix/bibliography.html    
        │ DEBUG mdbook_pandoc::preprocess: Processing redirect: /foo/bar.html => ../new-bar.html    
        │ DEBUG mdbook_pandoc::preprocess: Processing redirect: /new-bar.html => new-new-bar.html    
        │ DEBUG mdbook_pandoc::preprocess: Registered redirect: book/test/src/appendices/bibliography.html => https://rustc-dev-guide.rust-lang.org/appendix/bibliography.html    
        │ DEBUG mdbook_pandoc::preprocess: Registered redirect: book/test/src/foo/bar.html => book/test/src/new-bar.html    
        │ DEBUG mdbook_pandoc::preprocess: Registered redirect: book/test/src/new-bar.html => book/test/src/new-new-bar.md#new-new-bar    
        │ DEBUG mdbook_pandoc::pandoc::renderer: Running pandoc    
        │  INFO mdbook_pandoc::pandoc::renderer: Wrote output to /dev/null    
        ├─ test/src/appendices/bibliography.html
        ├─ test/src/foo/bar.html
        ├─ test/src/index.md
        │ [bar](book/test/src/new-new-bar.md#new-new-bar)
        │ [bib](https://rustc-dev-guide.rust-lang.org/appendix/bibliography.html)
        ├─ test/src/new-bar.html
        ├─ test/src/new-new-bar.md
        │ # New New Bar
        "###)
    }

    #[test]
    fn remote_images() {
        let book = MDBook::init()
            .config(Config::pdf())
            .chapter(Chapter::new(
                "",
                r#"
[![Build](https://github.com/rust-lang/mdBook/workflows/CI/badge.svg?event=push)](https://github.com/rust-lang/mdBook/actions?query=workflow%3ACI+branch%3Amaster)
[![Build](https://img.shields.io/github/actions/workflow/status/rust-lang/mdBook/main.yml?style=flat-square)](https://github.com/rust-lang/mdBook/actions/workflows/main.yml?query=branch%3Amaster)
[![crates.io](https://img.shields.io/crates/v/mdbook.svg)](https://crates.io/crates/mdbook)
[![GitHub contributors](https://img.shields.io/github/contributors/rust-lang/mdBook?style=flat-square)](https://github.com/rust-lang/mdBook/graphs/contributors)
[![GitHub stars](https://img.shields.io/github/stars/rust-lang/mdBook?style=flat-square)](https://github.com/rust-lang/mdBook/stargazers)
                "#,
                "chapter.md",
            ))
            .build();
        insta::assert_snapshot!(book, @r###"
        ├─ log output
        │  INFO mdbook::book: Running the pandoc backend    
        │  INFO mdbook_pandoc::pandoc::renderer: Wrote output to book/pdf/book.pdf    
        ├─ pdf/book.pdf
        │ <INVALID UTF8>
        "###);
    }

    #[test]
    fn pandoc_working_dir_is_root() {
        let cfg = r#"
[output.pandoc.profile.foo]
output-file = "foo.md"
include-in-header = ["file-in-root"]
        "#;
        let book = MDBook::init()
            .mdbook_config(cfg.parse().unwrap())
            .file_in_root("file-in-root", "some text")
            .build();
        insta::assert_snapshot!(book, @r###"
        ├─ log output
        │  INFO mdbook::book: Running the pandoc backend    
        │  INFO mdbook_pandoc::pandoc::renderer: Wrote output to book/foo/foo.md    
        ├─ foo/foo.md
        │ some text
        "###);
    }

    static BOOKS: Lazy<PathBuf> = Lazy::new(|| Path::new(env!("CARGO_MANIFEST_DIR")).join("books"));

    #[test]
    #[ignore]
    fn mdbook_guide() {
        let logs = MDBook::load(BOOKS.join("mdBook/guide"))
            .config(Config {
                hosted_html: Some("https://rust-lang.github.io/mdBook/".into()),
                ..Config::pdf()
            })
            .build()
            .logs;
        insta::assert_snapshot!(logs);
    }

    #[test]
    #[ignore]
    fn cargo_book() {
        let logs = MDBook::options()
            .max_log_level(tracing::Level::DEBUG)
            .load(BOOKS.join("cargo/src/doc"))
            .config(Config {
                hosted_html: Some("https://doc.rust-lang.org/cargo/".into()),
                ..Config::pdf()
            })
            .build()
            .logs;
        insta::assert_snapshot!(logs);
    }

    #[test]
    #[ignore]
    fn rust_book() {
        let logs = MDBook::load(BOOKS.join("rust-book"))
            .config(Config {
                hosted_html: Some("https://doc.rust-lang.org/book/".into()),
                ..Config::pdf()
            })
            .build()
            .logs;
        insta::assert_snapshot!(logs);
    }

    #[test]
    #[ignore]
    fn nomicon() {
        let logs = MDBook::load(BOOKS.join("nomicon"))
            .config(Config {
                hosted_html: Some("https://doc.rust-lang.org/nomicon/".into()),
                ..Config::pdf()
            })
            .build()
            .logs;
        insta::assert_snapshot!(logs);
    }

    #[test]
    #[ignore]
    fn rust_by_example() {
        let logs = MDBook::load(BOOKS.join("rust-by-example"))
            .config(Config {
                hosted_html: Some("https://doc.rust-lang.org/rust-by-example/".into()),
                ..Config::pdf()
            })
            .build()
            .logs;
        insta::assert_snapshot!(logs);
    }

    #[test]
    #[ignore]
    fn rust_edition_guide() {
        let logs = MDBook::load(BOOKS.join("rust-edition-guide"))
            .config(Config {
                hosted_html: Some("https://doc.rust-lang.org/edition-guide/".into()),
                ..Config::pdf()
            })
            .build()
            .logs;
        insta::assert_snapshot!(logs);
    }

    #[test]
    #[ignore]
    fn rust_embedded() {
        let logs = MDBook::load(BOOKS.join("rust-embedded"))
            .config(Config {
                hosted_html: Some("https://docs.rust-embedded.org/book/".into()),
                ..Config::pdf()
            })
            .build()
            .logs;
        insta::assert_snapshot!(logs);
    }

    #[test]
    #[ignore]
    fn rust_reference() {
        let logs = MDBook::load(BOOKS.join("rust-reference"))
            .config(Config {
                hosted_html: Some("https://doc.rust-lang.org/reference/".into()),
                ..Config::pdf()
            })
            .build()
            .logs;
        insta::assert_snapshot!(logs);
    }

    #[test]
    #[ignore]
    fn rustc_dev_guide() {
        let logs = MDBook::load(BOOKS.join("rustc-dev-guide"))
            .config(Config {
                hosted_html: Some("https://rustc-dev-guide.rust-lang.org/".into()),
                ..Config::pdf()
            })
            .build()
            .logs;
        insta::assert_snapshot!(logs);
    }
}<|MERGE_RESOLUTION|>--- conflicted
+++ resolved
@@ -802,7 +802,6 @@
     #[test]
     fn inter_chapter_links() {
         let book = MDBook::init()
-<<<<<<< HEAD
             .chapter(Chapter::new(
                 "One",
                 "# One\n[Two](../two/two.md)",
@@ -810,18 +809,10 @@
             ))
             .chapter(Chapter::new(
                 "Two",
-                "# Two\n[One](../one/one.md)\n[Three](../three.md)",
+                "# Two\n[One](../one/one.md)\n[also one](/one/one.md)\n[Three](../three.md)",
                 "two/two.md",
             ))
             .chapter(Chapter::new("Three", "", "three.md"))
-=======
-            .chapter(Chapter::new("One", "[Two](../two/two.md)", "one/one.md"))
-            .chapter(Chapter::new(
-                "Two",
-                "[One](../one/one.md)\n[also one](/one/one.md)",
-                "two/two.md",
-            ))
->>>>>>> 0ff17500
             .config(Config::latex())
             .build();
         insta::assert_snapshot!(book, @r###"
@@ -835,31 +826,22 @@
         │ 
         │ \hyperref[book__latex__src__two__twomd__two]{Two}
         │ 
-<<<<<<< HEAD
         │ \chapter{Two}\label{book__latex__src__two__twomd__two}
         │ 
         │ \hyperref[book__latex__src__one__onemd__one]{One}
+        │ \hyperref[book__latex__src__one__onemd__one]{also one}
         │ \href{../three.md}{Three}
-=======
-        │ \phantomsection\label{book__latex__src__two__twomd}
-        │ \hyperref[book__latex__src__one__onemd]{One}
-        │ \hyperref[book__latex__src__one__onemd]{also one}
->>>>>>> 0ff17500
         ├─ latex/src/one/one.md
         │ # One
         │ 
         │ [Two](book/latex/src/two/two.md#two)
         ├─ latex/src/three.md
         ├─ latex/src/two/two.md
-<<<<<<< HEAD
         │ # Two
         │ 
         │ [One](book/latex/src/one/one.md#one)
+        │ [also one](book/latex/src/one/one.md#one)
         │ [Three](../three.md)
-=======
-        │ [One](book/latex/src/one/one.md)
-        │ [also one](book/latex/src/one/one.md)
->>>>>>> 0ff17500
         "###);
     }
 
